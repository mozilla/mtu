// Licensed under the Apache License, Version 2.0 <LICENSE-APACHE or
// http://www.apache.org/licenses/LICENSE-2.0> or the MIT license
// <LICENSE-MIT or http://opensource.org/licenses/MIT>, at your
// option. This file may not be copied, modified, or distributed
// except according to those terms.

//! A crate to return the name and maximum transmission unit (MTU) of the local network interface
//! towards a given destination `SocketAddr`, optionally from a given local `SocketAddr`.
//!
//! # Usage
//!
//! This crate exports a single function `interface_and_mtu` that, given a pair of local and remote `SocketAddr`s, returns the name and [maximum transmission unit (MTU)](https://en.wikipedia.org/wiki/Maximum_transmission_unit) of the local network interface used by a socket bound to the local address and connected towards the remote destination.
//!
//! If the local address is `None`, the function will let the operating system choose the local
//! address based on the given remote address. If the remote address is `None`, the function will
//! return the name and MTU of the local network interface with the given local address.
//!
//! # Example
//!
//! ```rust
//! let saddr = "127.0.0.1:443".parse().unwrap();
//! let (name, mtu) = mtu::interface_and_mtu(&(None, saddr)).unwrap();
//! println!("MTU for {saddr:?} is {mtu} on {name}");
//! ```
//!
//! # Supported Platforms
//!
//! * Linux
//! * macOS
//! * Windows
//! * FreeBSD
//! * NetBSD
//! * OpenBSD
//!
//! # Notes
//!
//! The returned MTU may exceed the maximum IP packet size of 65,535 bytes on some platforms for
//! some remote destinations. (For example, loopback destinations on Windows.)
//!
//! The returned interface name is obtained from the operating system.
//!
//! # Contributing
//!
//! We're happy to receive PRs that improve this crate. Please take a look at our [community
//! guidelines](CODE_OF_CONDUCT.md) beforehand.

use std::{
    io::{Error, ErrorKind},
    net::IpAddr,
};

#[cfg(any(
    target_os = "macos",
    target_os = "ios",
    target_os = "freebsd",
    target_os = "netbsd",
    target_os = "openbsd",
))]
use bsd::interface_and_mtu_impl;
#[cfg(target_os = "linux")]
use linux::interface_and_mtu_impl;
#[cfg(target_os = "windows")]
use windows::interface_and_mtu_impl;

#[cfg(any(
    target_os = "macos",
    target_os = "ios",
    target_os = "freebsd",
    target_os = "netbsd",
    target_os = "openbsd",
))]
mod bsd;

#[cfg(target_os = "linux")]
mod linux;

#[cfg(target_os = "windows")]
mod windows;

/// Prepare a default error.
fn default_err() -> Error {
    Error::new(ErrorKind::NotFound, "Local interface MTU not found")
}

/// Align a size to the next multiple of four.
#[cfg(not(target_os = "windows"))]
const fn next_item_aligned_by_four(size: usize) -> usize {
    if size == 0 {
        4
    } else {
        (size + 3) & !3
    }
}

/// Return the name and maximum transmission unit (MTU) of the outgoing network interface towards a
/// remote destination identified by an [`IpAddr`],
///
/// The returned MTU may exceed the maximum IP packet size of 65,535 bytes on some platforms for
/// some remote destinations. (For example, loopback destinations on Windows.)
///
/// The returned interface name is obtained from the operating system.
///
/// # Examples
///
/// ```
/// let remote = "127.0.0.1".parse().unwrap();
/// let (name, mtu) = mtu::interface_and_mtu(remote).unwrap();
/// println!("MTU towards {remote:?} is {mtu} on {name}");
/// ```
///
/// # Errors
///
/// This function returns an error if the local interface MTU cannot be determined.
<<<<<<< HEAD
pub fn interface_and_mtu(remote: IpAddr) -> Result<(String, usize), Error> {
    interface_and_mtu_impl(remote)
=======
pub fn interface_and_mtu<A>(addrs: A) -> Result<(String, usize), Error>
where
    SocketAddrs: From<A>,
{
    let addrs = SocketAddrs::from(addrs);
    let local = match addrs {
        SocketAddrs::Local(local) | SocketAddrs::Both((local, _)) => local,
        SocketAddrs::Remote(remote) => {
            if remote.is_ipv4() {
                IpAddr::V4(Ipv4Addr::UNSPECIFIED)
            } else {
                IpAddr::V6(Ipv6Addr::UNSPECIFIED)
            }
        }
    };
    // Let the OS choose an unused local port.
    let socket = UdpSocket::bind(SocketAddr::new(local, 0))?;
    match addrs {
        SocketAddrs::Local(_) => {}
        SocketAddrs::Remote(remote) | SocketAddrs::Both((_, remote)) => {
            socket.connect(remote)?;
        }
    }
    interface_and_mtu_impl(&socket)
}

#[cfg(not(any(
    target_os = "macos",
    target_os = "freebsd",
    target_os = "netbsd",
    target_os = "openbsd",
    target_os = "linux",
    target_os = "windows"
)))]
fn interface_and_mtu_impl(_socket: &UdpSocket) -> Result<(String, usize), Error> {
    default_result()
}

#[cfg(any(
    target_os = "macos",
    target_os = "freebsd",
    target_os = "netbsd",
    target_os = "openbsd",
    target_os = "linux"
))]
fn interface_and_mtu_impl(socket: &UdpSocket) -> Result<(String, usize), Error> {
    use std::{
        ffi::{c_int, CStr},
        ptr,
    };
    #[cfg(target_os = "linux")]
    use std::{mem, os::fd::AsRawFd};

    use libc::{
        freeifaddrs, getifaddrs, ifaddrs, in_addr_t, sockaddr_in, sockaddr_in6, AF_INET, AF_INET6,
    };
    #[cfg(any(
        target_os = "macos",
        target_os = "freebsd",
        target_os = "netbsd",
        target_os = "openbsd"
    ))]
    use libc::{if_data, AF_LINK};
    #[cfg(target_os = "linux")]
    use libc::{ifreq, ioctl};

    // Get the interface list.
    let mut ifap: *mut ifaddrs = ptr::null_mut();
    if unsafe { getifaddrs(&mut ifap) } != 0 {
        return Err(Error::last_os_error());
    }
    let ifap = ifap; // Do not modify this pointer.

    // First, find the name of the interface with the local IP address determined above.
    let mut cursor = ifap;
    let iface = loop {
        if cursor.is_null() {
            break None;
        }

        let ifa = unsafe { &*cursor };
        if !ifa.ifa_addr.is_null() {
            let saddr = unsafe { &*ifa.ifa_addr };
            if matches!(c_int::from(saddr.sa_family), AF_INET | AF_INET6)
                && match socket.local_addr()?.ip() {
                    IpAddr::V4(ip) => {
                        let saddr: sockaddr_in =
                            unsafe { ptr::read_unaligned(ifa.ifa_addr.cast::<sockaddr_in>()) };
                        saddr.sin_addr.s_addr == in_addr_t::to_be(ip.into())
                    }
                    IpAddr::V6(ip) => {
                        let saddr: sockaddr_in6 =
                            unsafe { ptr::read_unaligned(ifa.ifa_addr.cast::<sockaddr_in6>()) };
                        saddr.sin6_addr.s6_addr == ip.octets()
                    }
                }
            {
                break unsafe { CStr::from_ptr(ifa.ifa_name).to_str().ok() };
            }
        }
        cursor = ifa.ifa_next;
    };

    // If we have found the interface name we are looking for, find the MTU.
    let mut res = default_result();
    if let Some(iface) = iface {
        #[cfg(any(
            target_os = "macos",
            target_os = "freebsd",
            target_os = "netbsd",
            target_os = "openbsd"
        ))]
        {
            // On macOS, we need to loop again to find the MTU of that interface. We need to
            // do two loops, because `getifaddrs` returns one entry per
            // interface and link type, and the IP addresses are in the
            // AF_INET/AF_INET6 entries for an interface, whereas the
            // MTU is (only) in the AF_LINK entry, whose `ifa_addr`
            // contains MAC address information, not IP address
            // information.
            let mut cursor = ifap;
            while !cursor.is_null() {
                let ifa = unsafe { &*cursor };
                if !ifa.ifa_addr.is_null() {
                    let saddr = unsafe { &*ifa.ifa_addr };
                    let name =
                        String::from_utf8_lossy(unsafe { CStr::from_ptr(ifa.ifa_name).to_bytes() });
                    if c_int::from(saddr.sa_family) == AF_LINK
                        && !ifa.ifa_data.is_null()
                        && name == iface
                    {
                        let data = unsafe { &*(ifa.ifa_data as *const if_data) };
                        if let Ok(mtu) = usize::try_from(data.ifi_mtu) {
                            res = Ok((iface.to_string(), mtu));
                        }
                        break;
                    }
                }
                cursor = ifa.ifa_next;
            }
        }

        #[cfg(target_os = "linux")]
        {
            // On Linux, we can get the MTU via an ioctl on the socket.
            let mut ifr: ifreq = unsafe { mem::zeroed() };
            ifr.ifr_name[..iface.len()]
                .copy_from_slice(unsafe { &*ptr::from_ref::<[u8]>(iface.as_bytes()) });
            if unsafe { ioctl(socket.as_raw_fd(), libc::SIOCGIFMTU, &ifr) } != 0 {
                res = Err(Error::last_os_error());
            } else if let Ok(mtu) = usize::try_from(unsafe { ifr.ifr_ifru.ifru_mtu }) {
                res = Ok((iface.to_string(), mtu));
            }
        }
    }

    unsafe { freeifaddrs(ifap) };
    res
}

#[cfg(target_os = "windows")]
fn interface_and_mtu_impl(socket: &UdpSocket) -> Result<(String, usize), Error> {
    use std::{
        ffi::{c_void, CStr},
        ptr, slice,
    };

    use win_bindings::{
        if_indextoname, FreeMibTable, GetIpInterfaceTable, GetUnicastIpAddressTable, AF_INET,
        AF_INET6, AF_UNSPEC, MIB_IPINTERFACE_ROW, MIB_IPINTERFACE_TABLE, MIB_UNICASTIPADDRESS_ROW,
        MIB_UNICASTIPADDRESS_TABLE, NO_ERROR,
    };

    let mut res = default_result();

    // Get a list of all unicast IP addresses with associated metadata.
    let mut addr_table: *mut MIB_UNICASTIPADDRESS_TABLE = ptr::null_mut();
    if unsafe { GetUnicastIpAddressTable(AF_UNSPEC, &mut addr_table) } != NO_ERROR {
        return Err(Error::last_os_error());
    }
    let addr_table = addr_table; // Do not modify this pointer.

    let addrs = unsafe {
        slice::from_raw_parts::<MIB_UNICASTIPADDRESS_ROW>(
            &(*addr_table).Table[0],
            (*addr_table).NumEntries as usize,
        )
    };

    // Get a list of all interfaces with associated metadata.
    let mut if_table: *mut MIB_IPINTERFACE_TABLE = ptr::null_mut();
    if unsafe { GetIpInterfaceTable(AF_UNSPEC, &mut if_table) } != NO_ERROR {
        let error = Error::last_os_error();
        unsafe { FreeMibTable(addr_table as *const c_void) };
        return Err(error);
    }
    let if_table = if_table; // Do not modify this pointer.

    let ifaces = unsafe {
        slice::from_raw_parts::<MIB_IPINTERFACE_ROW>(
            &(*if_table).Table[0],
            (*if_table).NumEntries as usize,
        )
    };

    // Run through the list of addresses and find the one that matches the local IP
    // address.
    'addr_loop: for addr in addrs {
        let af = unsafe { addr.Address.si_family };
        let ip = socket.local_addr()?.ip();
        if (af == AF_INET && ip.is_ipv4() || af == AF_INET6 && ip.is_ipv6())
            && match ip {
                IpAddr::V4(ip) => {
                    u32::from(ip).to_be() == unsafe { addr.Address.Ipv4.sin_addr.S_un.S_addr }
                }
                IpAddr::V6(ip) => ip.octets() == unsafe { addr.Address.Ipv6.sin6_addr.u.Byte },
            }
        {
            // For the matching address, find local interface and its MTU.
            for iface in ifaces {
                if iface.InterfaceIndex == addr.InterfaceIndex {
                    if let Ok(mtu) = iface.NlMtu.try_into() {
                        let mut name = [0u8; 256]; // IF_NAMESIZE not available?
                        if unsafe { !if_indextoname(iface.InterfaceIndex, &mut name).is_null() } {
                            if let Ok(name) = CStr::from_bytes_until_nul(&name) {
                                if let Ok(name) = name.to_str() {
                                    res = Ok((name.to_string(), mtu));
                                }
                            }
                        } else {
                            res = Err(Error::last_os_error());
                        }
                    }
                    break 'addr_loop;
                }
            }
        }
    }

    unsafe { FreeMibTable(if_table as *const c_void) };
    unsafe { FreeMibTable(addr_table as *const c_void) };

    res
>>>>>>> 77ca7c42
}

#[cfg(test)]
mod test {
    use std::{
        env,
        net::{IpAddr, Ipv4Addr, Ipv6Addr},
    };

    use crate::interface_and_mtu;

    #[derive(Debug)]
    struct NameMtu<'a>(Option<&'a str>, usize);

    impl PartialEq<NameMtu<'_>> for (String, usize) {
        fn eq(&self, other: &NameMtu<'_>) -> bool {
            other.0.map_or(true, |name| name == self.0) && other.1 == self.1
        }
    }

    #[cfg(any(target_os = "macos", target_os = "freebsd",))]
    const LOOPBACK: NameMtu = NameMtu(Some("lo0"), 16_384);
    #[cfg(target_os = "linux")]
    const LOOPBACK: NameMtu = NameMtu(Some("lo"), 65_536);
    #[cfg(target_os = "windows")]
    const LOOPBACK: NameMtu = NameMtu(Some("loopback_0"), 4_294_967_295);
    #[cfg(target_os = "openbsd")]
    const LOOPBACK: NameMtu = NameMtu(Some("lo0"), 32_768);
    #[cfg(target_os = "netbsd")]
    const LOOPBACK: NameMtu = NameMtu(Some("lo0"), 33_624);

    // Non-loopback interface names are unpredictable, so we only check the MTU.
    const INET: NameMtu = NameMtu(None, 1_500);

    #[test]
    fn loopback_v4() {
        assert_eq!(
            interface_and_mtu(IpAddr::V4(Ipv4Addr::LOCALHOST)).unwrap(),
            LOOPBACK
        );
    }

    #[test]
    fn loopback_v6() {
        assert_eq!(
            interface_and_mtu(IpAddr::V6(Ipv6Addr::LOCALHOST)).unwrap(),
            LOOPBACK
        );
    }

    #[test]
    fn inet_v4() {
        // cloudflare.com
        assert_eq!(
            interface_and_mtu(IpAddr::V4(Ipv4Addr::new(104, 16, 132, 229))).unwrap(),
            INET
        );
    }

    #[test]
    fn inet_v6() {
        if env::var("GITHUB_ACTIONS").is_ok() {
            // The GitHub CI environment does not have IPv6 connectivity.
            return;
        }
        // cloudflare.com
        assert_eq!(
            interface_and_mtu(IpAddr::V6(Ipv6Addr::new(
                0x26, 0x06, 0x47, 0x00, 0x68, 0x10, 0x84, 0xe5,
            )))
            .unwrap(),
            INET
        );
    }
}<|MERGE_RESOLUTION|>--- conflicted
+++ resolved
@@ -111,254 +111,8 @@
 /// # Errors
 ///
 /// This function returns an error if the local interface MTU cannot be determined.
-<<<<<<< HEAD
 pub fn interface_and_mtu(remote: IpAddr) -> Result<(String, usize), Error> {
     interface_and_mtu_impl(remote)
-=======
-pub fn interface_and_mtu<A>(addrs: A) -> Result<(String, usize), Error>
-where
-    SocketAddrs: From<A>,
-{
-    let addrs = SocketAddrs::from(addrs);
-    let local = match addrs {
-        SocketAddrs::Local(local) | SocketAddrs::Both((local, _)) => local,
-        SocketAddrs::Remote(remote) => {
-            if remote.is_ipv4() {
-                IpAddr::V4(Ipv4Addr::UNSPECIFIED)
-            } else {
-                IpAddr::V6(Ipv6Addr::UNSPECIFIED)
-            }
-        }
-    };
-    // Let the OS choose an unused local port.
-    let socket = UdpSocket::bind(SocketAddr::new(local, 0))?;
-    match addrs {
-        SocketAddrs::Local(_) => {}
-        SocketAddrs::Remote(remote) | SocketAddrs::Both((_, remote)) => {
-            socket.connect(remote)?;
-        }
-    }
-    interface_and_mtu_impl(&socket)
-}
-
-#[cfg(not(any(
-    target_os = "macos",
-    target_os = "freebsd",
-    target_os = "netbsd",
-    target_os = "openbsd",
-    target_os = "linux",
-    target_os = "windows"
-)))]
-fn interface_and_mtu_impl(_socket: &UdpSocket) -> Result<(String, usize), Error> {
-    default_result()
-}
-
-#[cfg(any(
-    target_os = "macos",
-    target_os = "freebsd",
-    target_os = "netbsd",
-    target_os = "openbsd",
-    target_os = "linux"
-))]
-fn interface_and_mtu_impl(socket: &UdpSocket) -> Result<(String, usize), Error> {
-    use std::{
-        ffi::{c_int, CStr},
-        ptr,
-    };
-    #[cfg(target_os = "linux")]
-    use std::{mem, os::fd::AsRawFd};
-
-    use libc::{
-        freeifaddrs, getifaddrs, ifaddrs, in_addr_t, sockaddr_in, sockaddr_in6, AF_INET, AF_INET6,
-    };
-    #[cfg(any(
-        target_os = "macos",
-        target_os = "freebsd",
-        target_os = "netbsd",
-        target_os = "openbsd"
-    ))]
-    use libc::{if_data, AF_LINK};
-    #[cfg(target_os = "linux")]
-    use libc::{ifreq, ioctl};
-
-    // Get the interface list.
-    let mut ifap: *mut ifaddrs = ptr::null_mut();
-    if unsafe { getifaddrs(&mut ifap) } != 0 {
-        return Err(Error::last_os_error());
-    }
-    let ifap = ifap; // Do not modify this pointer.
-
-    // First, find the name of the interface with the local IP address determined above.
-    let mut cursor = ifap;
-    let iface = loop {
-        if cursor.is_null() {
-            break None;
-        }
-
-        let ifa = unsafe { &*cursor };
-        if !ifa.ifa_addr.is_null() {
-            let saddr = unsafe { &*ifa.ifa_addr };
-            if matches!(c_int::from(saddr.sa_family), AF_INET | AF_INET6)
-                && match socket.local_addr()?.ip() {
-                    IpAddr::V4(ip) => {
-                        let saddr: sockaddr_in =
-                            unsafe { ptr::read_unaligned(ifa.ifa_addr.cast::<sockaddr_in>()) };
-                        saddr.sin_addr.s_addr == in_addr_t::to_be(ip.into())
-                    }
-                    IpAddr::V6(ip) => {
-                        let saddr: sockaddr_in6 =
-                            unsafe { ptr::read_unaligned(ifa.ifa_addr.cast::<sockaddr_in6>()) };
-                        saddr.sin6_addr.s6_addr == ip.octets()
-                    }
-                }
-            {
-                break unsafe { CStr::from_ptr(ifa.ifa_name).to_str().ok() };
-            }
-        }
-        cursor = ifa.ifa_next;
-    };
-
-    // If we have found the interface name we are looking for, find the MTU.
-    let mut res = default_result();
-    if let Some(iface) = iface {
-        #[cfg(any(
-            target_os = "macos",
-            target_os = "freebsd",
-            target_os = "netbsd",
-            target_os = "openbsd"
-        ))]
-        {
-            // On macOS, we need to loop again to find the MTU of that interface. We need to
-            // do two loops, because `getifaddrs` returns one entry per
-            // interface and link type, and the IP addresses are in the
-            // AF_INET/AF_INET6 entries for an interface, whereas the
-            // MTU is (only) in the AF_LINK entry, whose `ifa_addr`
-            // contains MAC address information, not IP address
-            // information.
-            let mut cursor = ifap;
-            while !cursor.is_null() {
-                let ifa = unsafe { &*cursor };
-                if !ifa.ifa_addr.is_null() {
-                    let saddr = unsafe { &*ifa.ifa_addr };
-                    let name =
-                        String::from_utf8_lossy(unsafe { CStr::from_ptr(ifa.ifa_name).to_bytes() });
-                    if c_int::from(saddr.sa_family) == AF_LINK
-                        && !ifa.ifa_data.is_null()
-                        && name == iface
-                    {
-                        let data = unsafe { &*(ifa.ifa_data as *const if_data) };
-                        if let Ok(mtu) = usize::try_from(data.ifi_mtu) {
-                            res = Ok((iface.to_string(), mtu));
-                        }
-                        break;
-                    }
-                }
-                cursor = ifa.ifa_next;
-            }
-        }
-
-        #[cfg(target_os = "linux")]
-        {
-            // On Linux, we can get the MTU via an ioctl on the socket.
-            let mut ifr: ifreq = unsafe { mem::zeroed() };
-            ifr.ifr_name[..iface.len()]
-                .copy_from_slice(unsafe { &*ptr::from_ref::<[u8]>(iface.as_bytes()) });
-            if unsafe { ioctl(socket.as_raw_fd(), libc::SIOCGIFMTU, &ifr) } != 0 {
-                res = Err(Error::last_os_error());
-            } else if let Ok(mtu) = usize::try_from(unsafe { ifr.ifr_ifru.ifru_mtu }) {
-                res = Ok((iface.to_string(), mtu));
-            }
-        }
-    }
-
-    unsafe { freeifaddrs(ifap) };
-    res
-}
-
-#[cfg(target_os = "windows")]
-fn interface_and_mtu_impl(socket: &UdpSocket) -> Result<(String, usize), Error> {
-    use std::{
-        ffi::{c_void, CStr},
-        ptr, slice,
-    };
-
-    use win_bindings::{
-        if_indextoname, FreeMibTable, GetIpInterfaceTable, GetUnicastIpAddressTable, AF_INET,
-        AF_INET6, AF_UNSPEC, MIB_IPINTERFACE_ROW, MIB_IPINTERFACE_TABLE, MIB_UNICASTIPADDRESS_ROW,
-        MIB_UNICASTIPADDRESS_TABLE, NO_ERROR,
-    };
-
-    let mut res = default_result();
-
-    // Get a list of all unicast IP addresses with associated metadata.
-    let mut addr_table: *mut MIB_UNICASTIPADDRESS_TABLE = ptr::null_mut();
-    if unsafe { GetUnicastIpAddressTable(AF_UNSPEC, &mut addr_table) } != NO_ERROR {
-        return Err(Error::last_os_error());
-    }
-    let addr_table = addr_table; // Do not modify this pointer.
-
-    let addrs = unsafe {
-        slice::from_raw_parts::<MIB_UNICASTIPADDRESS_ROW>(
-            &(*addr_table).Table[0],
-            (*addr_table).NumEntries as usize,
-        )
-    };
-
-    // Get a list of all interfaces with associated metadata.
-    let mut if_table: *mut MIB_IPINTERFACE_TABLE = ptr::null_mut();
-    if unsafe { GetIpInterfaceTable(AF_UNSPEC, &mut if_table) } != NO_ERROR {
-        let error = Error::last_os_error();
-        unsafe { FreeMibTable(addr_table as *const c_void) };
-        return Err(error);
-    }
-    let if_table = if_table; // Do not modify this pointer.
-
-    let ifaces = unsafe {
-        slice::from_raw_parts::<MIB_IPINTERFACE_ROW>(
-            &(*if_table).Table[0],
-            (*if_table).NumEntries as usize,
-        )
-    };
-
-    // Run through the list of addresses and find the one that matches the local IP
-    // address.
-    'addr_loop: for addr in addrs {
-        let af = unsafe { addr.Address.si_family };
-        let ip = socket.local_addr()?.ip();
-        if (af == AF_INET && ip.is_ipv4() || af == AF_INET6 && ip.is_ipv6())
-            && match ip {
-                IpAddr::V4(ip) => {
-                    u32::from(ip).to_be() == unsafe { addr.Address.Ipv4.sin_addr.S_un.S_addr }
-                }
-                IpAddr::V6(ip) => ip.octets() == unsafe { addr.Address.Ipv6.sin6_addr.u.Byte },
-            }
-        {
-            // For the matching address, find local interface and its MTU.
-            for iface in ifaces {
-                if iface.InterfaceIndex == addr.InterfaceIndex {
-                    if let Ok(mtu) = iface.NlMtu.try_into() {
-                        let mut name = [0u8; 256]; // IF_NAMESIZE not available?
-                        if unsafe { !if_indextoname(iface.InterfaceIndex, &mut name).is_null() } {
-                            if let Ok(name) = CStr::from_bytes_until_nul(&name) {
-                                if let Ok(name) = name.to_str() {
-                                    res = Ok((name.to_string(), mtu));
-                                }
-                            }
-                        } else {
-                            res = Err(Error::last_os_error());
-                        }
-                    }
-                    break 'addr_loop;
-                }
-            }
-        }
-    }
-
-    unsafe { FreeMibTable(if_table as *const c_void) };
-    unsafe { FreeMibTable(addr_table as *const c_void) };
-
-    res
->>>>>>> 77ca7c42
 }
 
 #[cfg(test)]
