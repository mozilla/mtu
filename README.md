--- conflicted
+++ resolved
@@ -10,15 +10,7 @@
 
 ## Usage
 
-<<<<<<< HEAD
 This crate exports a single function `interface_and_mtu` that returns the name and [maximum transmission unit (MTU)](https://en.wikipedia.org/wiki/Maximum_transmission_unit) of the outgoing network interface towards a remote destination identified by an `IpAddr`,
-=======
-This crate exports a single function `interface_and_mtu` that, given a pair of local and remote `SocketAddr`s, returns the name and [maximum transmission unit (MTU)](https://en.wikipedia.org/wiki/Maximum_transmission_unit) of the local network interface used by a socket bound to the local address and connected towards the remote destination.
-
-If the local address is `None`, the function will let the operating system choose the local
-address based on the given remote address. If the remote address is `None`, the function will
-return the name and MTU of the local network interface with the given local address.
->>>>>>> 77ca7c42
 
 ## Example
 
