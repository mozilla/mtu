// Licensed under the Apache License, Version 2.0 <LICENSE-APACHE or
// http://www.apache.org/licenses/LICENSE-2.0> or the MIT license
// <LICENSE-MIT or http://opensource.org/licenses/MIT>, at your
// option. This file may not be copied, modified, or distributed
// except according to those terms.

const BINDINGS: &str = "bindings.rs";

#[cfg(feature = "gecko")]
fn clang_args() -> Vec<String> {
    use mozbuild::TOPOBJDIR;

    let flags_path = TOPOBJDIR.join("netwerk/socket/neqo/extra-bindgen-flags");
    println!("cargo:rerun-if-changed={}", flags_path.to_str().unwrap());

    let mut flags: Vec<String> = std::fs::read_to_string(flags_path)
        .expect("Failed to read extra-bindgen-flags file")
        .split_whitespace()
        .to_owned()
        .collect();

    flags.push(String::from("-include"));
    flags.push(
        TOPOBJDIR
            .join("dist")
            .join("include")
            .join("mozilla-config.h")
            .to_str()
            .unwrap()
            .to_string(),
    );
    flags
}

#[cfg(not(any(feature = "gecko", target_os = "windows")))]
const fn clang_args() -> Vec<String> {
    Vec::new()
}

#[cfg(not(windows))]
fn bindgen() {
    #[cfg(target_os = "linux")]
    let bindings = bindgen::Builder::default()
        .header_contents("rtnetlink.h", "#include <linux/rtnetlink.h>")
        // Only generate bindings for the following types
        .allowlist_type("rtattr|rtmsg|ifinfomsg|nlmsghdr");
    #[cfg(not(target_os = "linux"))]
    let bindings = bindgen::Builder::default()
        .header_contents(
            "route.h",
<<<<<<< HEAD
            "#include <sys/types.h>\n#include <sys/socket.h>\n#include <net/route.h>\n#include <net/if.h>",
=======
            if cfg!(any(target_os = "freebsd", target_os = "openbsd")) {
                "#include <sys/types.h>\n#include <sys/socket.h>\n#include <net/route.h>"
            } else {
                "#include <net/route.h>"
            },
>>>>>>> aa6b20c6
        )
        // Only generate bindings for the following types and items
        .allowlist_type("rt_msghdr|rt_metrics|if_data")
        .allowlist_item("RTAX_MAX|RTM_GET|RTM_VERSION|RTA_DST|RTA_IFP");
    let bindings = bindings
        .clang_args(clang_args())
        // Tell cargo to invalidate the built crate whenever any of the
        // included header files changed.
        .parse_callbacks(Box::new(bindgen::CargoCallbacks::new()))
        // Constants should be generated as &CStr instead of &[u8].
        .generate_cstr(true)
        // Always emit explicit padding fields.
        .explicit_padding(true)
        // Default trait should be derived when possible
        .derive_default(true)
        // Finish the builder and generate the bindings.
        .generate()
        // Unwrap the Result and panic on failure.
        .expect("Unable to generate bindings");

    // Write the bindings to the $OUT_DIR/$BINDINGS file.
    let out_path = std::path::PathBuf::from(std::env::var("OUT_DIR").unwrap()).join(BINDINGS);
    bindings
        .write_to_file(out_path.clone())
        .expect("Couldn't write bindings!");
    println!("cargo:rustc-env=BINDINGS={}", out_path.display());
}

#[cfg(windows)]
fn bindgen() {
    let out_path = std::path::PathBuf::from(std::env::var("OUT_DIR").unwrap()).join(BINDINGS);
    windows_bindgen::bindgen([
        "--out",
        out_path.to_str().unwrap(),
        "--config",
        "flatten",
        "no-inner-attributes",
        "minimal",
        "--filter",
        "Windows.Win32.Foundation.NO_ERROR",
        "Windows.Win32.Networking.WinSock.AF_INET",
        "Windows.Win32.Networking.WinSock.AF_INET6",
        "Windows.Win32.Networking.WinSock.AF_UNSPEC",
        "Windows.Win32.Networking.WinSock.SOCKADDR_INET",
        "Windows.Win32.NetworkManagement.IpHelper.FreeMibTable",
        "Windows.Win32.NetworkManagement.IpHelper.GetBestInterfaceEx",
        "Windows.Win32.NetworkManagement.IpHelper.GetIpInterfaceTable",
        "Windows.Win32.NetworkManagement.IpHelper.if_indextoname",
        "Windows.Win32.NetworkManagement.IpHelper.MIB_IPINTERFACE_ROW",
        "Windows.Win32.NetworkManagement.Ndis.IF_MAX_STRING_SIZE",
    ])
    .expect("Couldn't write bindings!");
    println!("cargo:rustc-env=BINDINGS={}", out_path.display());
}

fn main() {
    // Setup cfg aliases
    cfg_aliases::cfg_aliases! {
        // Platforms
        apple: {
            any(
                target_os = "macos",
                target_os = "ios",
                target_os = "tvos",
                target_os = "visionos"
            )
        },
        bsd: {
            any(
                target_os = "freebsd",
                target_os = "openbsd",
                target_os = "netbsd",
                target_os = "solaris"
            )
        }
    }
    bindgen();
}<|MERGE_RESOLUTION|>--- conflicted
+++ resolved
@@ -48,15 +48,7 @@
     let bindings = bindgen::Builder::default()
         .header_contents(
             "route.h",
-<<<<<<< HEAD
             "#include <sys/types.h>\n#include <sys/socket.h>\n#include <net/route.h>\n#include <net/if.h>",
-=======
-            if cfg!(any(target_os = "freebsd", target_os = "openbsd")) {
-                "#include <sys/types.h>\n#include <sys/socket.h>\n#include <net/route.h>"
-            } else {
-                "#include <net/route.h>"
-            },
->>>>>>> aa6b20c6
         )
         // Only generate bindings for the following types and items
         .allowlist_type("rt_msghdr|rt_metrics|if_data")
