--- conflicted
+++ resolved
@@ -294,12 +294,8 @@
         uses: vmactions/freebsd-vm@848dac7e118679d08e2c2f9d42cd96608d834323 # v1.1.8
         with:
           usesh: true
-<<<<<<< HEAD
           sync: sshfs
-          envs: "CARGO_TERM_COLOR RUST_BACKTRACE RUST_LOG GITHUB_ACTIONS"
-=======
           envs: "CARGO_TERM_COLOR RUST_BACKTRACE RUST_LOG GITHUB_ACTIONS RUST_TEST_TIME_UNIT RUST_TEST_TIME_INTEGRATION RUST_TEST_TIME_DOCTEST"
->>>>>>> d960d0bd
           prepare: | # This executes as root
             set -e
             pkg install -y curl llvm
@@ -317,12 +313,8 @@
         uses: vmactions/openbsd-vm@7ac70b6de6f33efc74a90c1964afa3bcf0ee4401 # v1.1.6
         with:
           usesh: true
-<<<<<<< HEAD
           sync: sshfs
-          envs: "CARGO_TERM_COLOR RUST_BACKTRACE RUST_LOG GITHUB_ACTIONS"
-=======
           envs: "CARGO_TERM_COLOR RUST_BACKTRACE RUST_LOG GITHUB_ACTIONS RUST_TEST_TIME_UNIT RUST_TEST_TIME_INTEGRATION RUST_TEST_TIME_DOCTEST"
->>>>>>> d960d0bd
           prepare: | # This executes as root
             set -e
             pkg_add rust rust-clippy llvm-16.0.6p30 # rustup doesn't support OpenBSD at all
@@ -345,12 +337,8 @@
         uses: vmactions/netbsd-vm@46a58bbf03682b4cb24142b97fa315ae52bed573 # v1.1.8
         with:
           usesh: true
-<<<<<<< HEAD
           sync: sshfs
-          envs: "CARGO_TERM_COLOR RUST_BACKTRACE RUST_LOG GITHUB_ACTIONS"
-=======
           envs: "CARGO_TERM_COLOR RUST_BACKTRACE RUST_LOG GITHUB_ACTIONS RUST_TEST_TIME_UNIT RUST_TEST_TIME_INTEGRATION RUST_TEST_TIME_DOCTEST"
->>>>>>> d960d0bd
           prepare: | # This executes as root
             set -e
             /usr/sbin/pkg_add pkgin
@@ -374,12 +362,8 @@
         with:
           release: "11.4-gcc"
           usesh: true
-<<<<<<< HEAD
           sync: sshfs
-          envs: "CARGO_TERM_COLOR RUST_BACKTRACE RUST_LOG GITHUB_ACTIONS"
-=======
           envs: "CARGO_TERM_COLOR RUST_BACKTRACE RUST_LOG GITHUB_ACTIONS RUST_TEST_TIME_UNIT RUST_TEST_TIME_INTEGRATION RUST_TEST_TIME_DOCTEST"
->>>>>>> d960d0bd
           prepare: | # This executes as root
             set -e
             pkg install clang-libs
