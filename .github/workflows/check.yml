--- conflicted
+++ resolved
@@ -111,13 +111,8 @@
             cargo +${{ matrix.rust-toolchain }} test "${OPTIONS[@]}"
           fi
           cargo +${{ matrix.rust-toolchain }} bench --no-run
-<<<<<<< HEAD
-
-      - uses: codecov/codecov-action@5c47607acb93fed5485fdbf7232e8a31425f672a # v5.0.2
-=======
           
       - uses: codecov/codecov-action@015f24e6818733317a2da2edd6290ab26238649a # v5.0.7
->>>>>>> 5bbd7a0f
         with:
           files: lcov.info
           fail_ci_if_error: false
@@ -339,11 +334,7 @@
             cargo test --no-fail-fast
             cargo test --no-fail-fast --release
 
-<<<<<<< HEAD
-      - uses: codecov/codecov-action@5c47607acb93fed5485fdbf7232e8a31425f672a # v5.0.2
-=======
       - uses: codecov/codecov-action@015f24e6818733317a2da2edd6290ab26238649a # v5.0.7
->>>>>>> 5bbd7a0f
         with:
           files: lcov.info
           fail_ci_if_error: false
