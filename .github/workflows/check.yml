--- conflicted
+++ resolved
@@ -113,13 +113,8 @@
           if [ "$BUILD_TYPE" ]; then
             OPTIONS+=("$BUILD_TYPE")
           fi
-<<<<<<< HEAD
-          if [ "$TOOLCHAIN" == "nightly" ] && [ "${{ matrix.type }}" == "debug" ]; then
+          if [ "$TOOLCHAIN" == "nightly" ] && [ "$TYPE" == "debug" ]; then
             cargo llvm-cov test --include-ffi "${OPTIONS[@]}" --codecov --output-path codecov.json
-=======
-          if [ "$TOOLCHAIN" == "nightly" ] && [ "$TYPE" == "debug" ]; then
-            cargo llvm-cov test --mcdc --include-ffi "${OPTIONS[@]}" --codecov --output-path codecov.json
->>>>>>> 6dd78a7f
           else
             if [ "$WINDOWS" == "windows" ]; then
               # The codegen_windows_bindings test only succeeds when run via llvm-cov?!
