--- conflicted
+++ resolved
@@ -250,13 +250,9 @@
     runs-on: ubuntu-latest
 
     steps:
-<<<<<<< HEAD
-      - uses: actions/checkout@d632683dd7b4114ad314bca15554477dd762a938 # v4.2.0
+      - uses: actions/checkout@eef61447b9ff4aafe5dcd4e0bbf5d482be7e7871 # v4.2.1
       - run: curl -o rustup.sh --proto '=https' --tlsv1.2 -sSf https://sh.rustup.rs
-=======
-      - uses: actions/checkout@eef61447b9ff4aafe5dcd4e0bbf5d482be7e7871 # v4.2.1
-
->>>>>>> a1c95dc5
+      
       - if: matrix.os == 'freebsd'
         uses: vmactions/freebsd-vm@c96341966a3954a757e6ea41692f7c7b32312a0c
         with:
