--- conflicted
+++ resolved
@@ -270,24 +270,14 @@
           prepare: | # This executes as root
             set -e
             pkg install -y curl llvm
-<<<<<<< HEAD
           run: | # This executes as user
             set -e
-            sh rustup.sh --default-toolchain stable --profile minimal --component clippy llvm-tools -y
-=======
-          run: |
-            sh rustup.sh --default-toolchain nightly --component llvm-tools -y
->>>>>>> 7ddfc137
+            sh rustup.sh --default-toolchain nightly --profile minimal --component clippy llvm-tools -y
             . "$HOME/.cargo/env"
             cargo check --all-targets
-<<<<<<< HEAD
             cargo clippy -- -D warnings
             cargo install cargo-llvm-cov --locked
-            cargo llvm-cov test --no-fail-fast --lcov --output-path lcov.info
-=======
-            cargo clippy
             cargo llvm-cov test --mcdc --include-ffi --no-fail-fast --codecov --output-path codecov.json
->>>>>>> 7ddfc137
             cargo test --no-fail-fast --release
             rm -rf target # Don't sync this back to host
 
@@ -310,7 +300,7 @@
             # export LLVM_COV=/usr/local/llvm16/bin/llvm-cov
             # export LLVM_PROFDATA=/usr/local/llvm16/bin/llvm-profdata
             # cargo install cargo-llvm-cov --locked
-            # cargo llvm-cov test --no-fail-fast --lcov --output-path lcov.info
+            # cargo llvm-cov test --mcdc --include-ffi --no-fail-fast --codecov --output-path codecov.json
             cargo test --no-fail-fast # Remove this once profiler is supported
             cargo test --no-fail-fast --release
             rm -rf target # Don't sync this back to host
@@ -324,31 +314,18 @@
             set -e
             /usr/sbin/pkg_add pkgin
             pkgin -y install curl clang
-<<<<<<< HEAD
           run: | # This executes as user
             set -e
-            sh rustup.sh --default-toolchain stable --profile minimal --component clippy llvm-tools -y
-=======
-          run: |
-            sh rustup.sh --default-toolchain nightly --component llvm-tools -y
->>>>>>> 7ddfc137
+            sh rustup.sh --default-toolchain nightly --profile minimal --component clippy llvm-tools -y
             . "$HOME/.cargo/env"
             cargo check --all-targets
-<<<<<<< HEAD
             cargo clippy -- -D warnings
             # FIXME: No profiler support in netbsd currently, error is:
             # > error[E0463]: can't find crate for `profiler_builtins`
             # > = note: the compiler may have been built without the profiler runtime
             # cargo install cargo-llvm-cov --locked
-            # cargo llvm-cov test --no-fail-fast --lcov --output-path lcov.info
+            # cargo llvm-cov test --mcdc --include-ffi --no-fail-fast --codecov --output-path codecov.json
             cargo test --no-fail-fast # Remove this once profiler is supported
-=======
-            cargo clippy
-            cargo test --no-fail-fast
-            # FIXME: error[E0463]: can't find crate for `profiler_builtins`,
-            # so don't fail the workflow when that happens.
-            cargo llvm-cov test --mcdc --include-ffi --no-fail-fast --codecov --output-path codecov.json || true
->>>>>>> 7ddfc137
             cargo test --no-fail-fast --release
             rm -rf target # Don't sync this back to host
 
@@ -357,7 +334,6 @@
         with:
           release: "11.4-gcc"
           usesh: true
-<<<<<<< HEAD
           envs: "CARGO_TERM_COLOR RUST_BACKTRACE RUST_LOG GITHUB_ACTIONS"
           prepare: | # This executes as root
             set -e
@@ -372,29 +348,14 @@
             # > error[E0463]: can't find crate for `profiler_builtins`
             # > = note: the compiler may have been built without the profiler runtime
             # cargo install cargo-llvm-cov --locked
-            # cargo llvm-cov test --no-fail-fast --lcov --output-path lcov.info
+            # cargo llvm-cov test --mcdc --include-ffi --no-fail-fast --codecov --output-path codecov.json
             cargo test --no-fail-fast # Remove this once profiler is supported
-=======
-          envs: "CARGO_TERM_COLOR RUST_BACKTRACE GITHUB_ACTIONS"
-          run: |
-            sh rustup.sh --default-toolchain nightly --component llvm-tools -y
-            . "$HOME/.cargo/env"
-            export RUST_LOG=trace
-            cargo install cargo-llvm-cov --locked
-            cargo check --all-targets
-            cargo clippy
-            cargo llvm-cov test --mcdc --include-ffi --no-fail-fast --codecov --output-path codecov.json
->>>>>>> 7ddfc137
             cargo test --no-fail-fast --release
             rm -rf target # Don't sync this back to host
 
       - uses: codecov/codecov-action@7f8b4b4bde536c465e797be725718b88c5d95e0e # v5.1.1
         with:
-<<<<<<< HEAD
-          files: lcov.info
-=======
           files: codecov.json
->>>>>>> 7ddfc137
           fail_ci_if_error: false
           token: ${{ secrets.CODECOV_TOKEN }}
           verbose: true
